--- conflicted
+++ resolved
@@ -815,13 +815,8 @@
                 else:
                     compliance = abs(value * 100000)
             if compliance != self.meter.source_voltage_compliance():
-<<<<<<< HEAD
-                self.meter.source_voltage_range(convert_unit(compliance, "V")[0])
-                self.meter.source_autorange(True)
-=======
                 self.meter.sense_voltage_range(convert_unit(compliance, "V")[0])
                 self.meter.sense_autorange(True)
->>>>>>> fecdbb8d
                 self.meter.source_voltage_compliance(convert_unit(compliance, "V")[0])
             self.meter.source_current(value)
 
@@ -838,13 +833,8 @@
                 else:
                     compliance = abs(value / 1000)
             if compliance != self.meter.source_current_compliance():
-<<<<<<< HEAD
-                self.meter.source_current_range(convert_unit(compliance, "A")[0])
-                self.meter.source_autorange(True)
-=======
                 self.meter.sense_current_range(convert_unit(compliance, "A")[0])
                 self.meter.sense_autorange(True)
->>>>>>> fecdbb8d
                 self.meter.source_current_compliance(convert_unit(compliance, "A")[0])
             self.meter.source_voltage(value)
 
